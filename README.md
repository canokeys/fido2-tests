# fido2-tests

Test suite for FIDO2, U2F, and other security key functions

# Setup

Need python 3.6+.

`make venv` and `source venv/bin/activate`

Or simply `pip3 install --user -r requirements.txt`

# Running the tests

Run all FIDO2, U2F, and HID tests:

```
pytest tests/standard -s
```

Run vendor/model specific tests:

```
pytest tests/vendor -s
```

Run subset of tests with `-k` flag, example:
```
pytest -k "getinfo or hmac_secret" -s
```

Note that in most cases when testing a hardware authenticator, `-s` must be supplied to disable stdin/stdout capturing.  This is so the prompts to power cycle the authenticator can be seen and continued.

# Running against simulation

To run tests against a "simulation" build of the Solo authenticator, supply the `--sim` option.

```
pytest --sim tests/standard
```

<<<<<<< HEAD
# Running via nfc channel

To run tests via nfc, supply the `--nfc` option.
Make sure that you have `pyscard` python module installed properly and have updated `python-fido2` (by Yubikey) library to lastest version

```
pytest --nfc tests/standard
```
=======
All tests should pass with having to use `-s` or provide any interaction.
>>>>>>> af92fbac

# Contributing

We use `black` and `isort` to prevent code formatting discussions.

The `make venv` setup method installs git pre-commit hooks that check conformance automatically.

You can also `make check` and `make fix` manually, or use an editor plugins.

# License

Apache-2.0 OR MIT
<|MERGE_RESOLUTION|>--- conflicted
+++ resolved
@@ -39,18 +39,16 @@
 pytest --sim tests/standard
 ```
 
-<<<<<<< HEAD
-# Running via nfc channel
 
 To run tests via nfc, supply the `--nfc` option.
 Make sure that you have `pyscard` python module installed properly and have updated `python-fido2` (by Yubikey) library to lastest version
 
 ```
-pytest --nfc tests/standard
+pytest --nfc tests/standard -s
 ```
-=======
+
 All tests should pass with having to use `-s` or provide any interaction.
->>>>>>> af92fbac
+
 
 # Contributing
 
